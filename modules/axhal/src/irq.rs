//! Interrupt management.

use core::task::Waker;

use axcpu::trap::{IRQ, register_trap_handler};
use axio::PollSet;
pub use axplat::irq::{handle, register, set_enable, unregister};

<<<<<<< HEAD
static POLL_TABLE: [PollSet; 0x30] = [const { PollSet::new() }; 0x30];
fn poll_handler(irq: usize) {
    POLL_TABLE[irq].wake();
}

/// Registers a waker for a IRQ interrupt.
pub fn register_irq_waker(irq: u32, waker: &Waker) {
    POLL_TABLE[irq as usize].register(waker);
    axplat::irq::register(irq as usize, poll_handler);
}

=======
#[cfg(feature = "ipi")]
pub use axplat::irq::{IpiTarget, send_ipi};

#[cfg(feature = "ipi")]
pub use axconfig::devices::IPI_IRQ;

/// IRQ handler.
///
/// # Warn
///
/// Make sure called in an interrupt context or hypervisor VM exit handler.
>>>>>>> 73ce9029
#[register_trap_handler(IRQ)]
pub fn irq_handler(vector: usize) -> bool {
    let guard = kernel_guard::NoPreempt::new();
    handle(vector);
    drop(guard); // rescheduling may occur when preemption is re-enabled.
    true
}<|MERGE_RESOLUTION|>--- conflicted
+++ resolved
@@ -2,11 +2,14 @@
 
 use core::task::Waker;
 
+#[cfg(feature = "ipi")]
+pub use axconfig::devices::IPI_IRQ;
 use axcpu::trap::{IRQ, register_trap_handler};
 use axio::PollSet;
+#[cfg(feature = "ipi")]
+pub use axplat::irq::{IpiTarget, send_ipi};
 pub use axplat::irq::{handle, register, set_enable, unregister};
 
-<<<<<<< HEAD
 static POLL_TABLE: [PollSet; 0x30] = [const { PollSet::new() }; 0x30];
 fn poll_handler(irq: usize) {
     POLL_TABLE[irq].wake();
@@ -18,19 +21,11 @@
     axplat::irq::register(irq as usize, poll_handler);
 }
 
-=======
-#[cfg(feature = "ipi")]
-pub use axplat::irq::{IpiTarget, send_ipi};
-
-#[cfg(feature = "ipi")]
-pub use axconfig::devices::IPI_IRQ;
-
 /// IRQ handler.
 ///
 /// # Warn
 ///
 /// Make sure called in an interrupt context or hypervisor VM exit handler.
->>>>>>> 73ce9029
 #[register_trap_handler(IRQ)]
 pub fn irq_handler(vector: usize) -> bool {
     let guard = kernel_guard::NoPreempt::new();
