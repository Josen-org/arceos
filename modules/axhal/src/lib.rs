//! [ArceOS] hardware abstraction layer, provides unified APIs for
//! platform-specific operations.
//!
//! It does the bootstrapping and initialization process for the specified
//! platform, and provides useful operations on the hardware.
//!
//! Currently supported platforms (specify by cargo features):
//!
//! - `x86-pc`: Standard PC with x86_64 ISA.
//! - `riscv64-qemu-virt`: QEMU virt machine with RISC-V ISA.
//! - `aarch64-qemu-virt`: QEMU virt machine with AArch64 ISA.
//! - `aarch64-raspi`: Raspberry Pi with AArch64 ISA.
//! - `dummy`: If none of the above platform is selected, the dummy platform
//!   will be used. In this platform, most of the operations are no-op or
//!   `unimplemented!()`. This platform is mainly used for [cargo test].
//!
//! # Cargo Features
//!
//! - `smp`: Enable SMP (symmetric multiprocessing) support.
//! - `fp-simd`: Enable floating-point and SIMD support.
//! - `paging`: Enable page table manipulation.
//! - `irq`: Enable interrupt handling support.
//! - `tls`: Enable kernel space thread-local storage support.
//! - `rtc`: Enable real-time clock support.
//! - `uspace`: Enable user space support.
//!
//! [ArceOS]: https://github.com/arceos-org/arceos
//! [cargo test]: https://doc.rust-lang.org/cargo/guide/tests.html

#![no_std]
#![feature(doc_auto_cfg)]

#[allow(unused_imports)]
#[macro_use]
extern crate log;

#[allow(unused_imports)]
#[macro_use]
extern crate memory_addr;

cfg_if::cfg_if! {
    if #[cfg(feature = "myplat")] {
        // link the custom platform crate in your application.
    } else if #[cfg(target_os = "none")] {
        #[cfg(target_arch = "x86_64")]
        extern crate axplat_x86_pc;
        #[cfg(target_arch = "aarch64")]
        extern crate axplat_aarch64_qemu_virt;
        #[cfg(target_arch = "riscv64")]
        extern crate axplat_riscv64_qemu_virt;
        #[cfg(target_arch = "loongarch64")]
        extern crate axplat_loongarch64_qemu_virt;
    } else {
        // Link the dummy platform implementation to pass cargo test.
        mod dummy;
    }
}

pub mod mem;
pub mod percpu;
pub mod time;

#[cfg(feature = "tls")]
pub mod tls;

#[cfg(feature = "irq")]
pub mod irq;

#[cfg(feature = "paging")]
pub mod paging;

/// Console input and output.
pub mod console {
    pub use axplat::console::{get_console_irq, read_bytes, write_bytes};
}

/// CPU power management.
pub mod power {
    #[cfg(feature = "smp")]
    pub use axplat::power::cpu_boot;
    pub use axplat::power::system_off;
}

/// Trap handling.
pub mod trap {
    pub use axcpu::trap::{IRQ, PAGE_FAULT, PageFaultFlags, register_trap_handler};
}

/// CPU register states for context switching.
///
/// There are three types of context:
///
/// - [`TaskContext`][axcpu::TaskContext]: The context of a task.
/// - [`TrapFrame`][axcpu::TrapFrame]: The context of an interrupt or an
///   exception.
/// - [`UserContext`][axcpu::uspace::UserContext]: The context for user mode.
pub mod context {
    pub use axcpu::{TaskContext, TrapFrame};
}

/// User mode support.
#[cfg(feature = "uspace")]
pub mod uspace {
    pub use axcpu::{
        trap::{ExceptionKind, ReturnReason},
        uspace::UserContext,
    };
}

pub use axcpu::asm;
pub use axplat::init::init_later;

#[cfg(feature = "smp")]
pub use axplat::init::{init_early_secondary, init_later_secondary};

/// Initializes CPU-local data structures for the primary core.
///
/// This function should be called as early as possible, as other
/// initializations may acess the CPU-local data.
pub fn init_percpu(cpu_id: usize) {
    self::percpu::init_primary(cpu_id);
}

/// Initializes CPU-local data structures for secondary cores.
///
<<<<<<< HEAD
/// This function should be called as early as possible, as other
/// initializations may acess the CPU-local data.
=======
/// This function should be called as early as possible, as other initializations
/// may acess the CPU-local data.
#[cfg(feature = "smp")]
>>>>>>> 73ce9029
pub fn init_percpu_secondary(cpu_id: usize) {
    self::percpu::init_secondary(cpu_id);
}

use lazyinit::LazyInit;

static BOOT_ARG: LazyInit<usize> = LazyInit::new();

/// Initializes the platform and boot argument.
/// This function should be called as early as possible.
pub fn init_early(cpu_id: usize, arg: usize) {
    BOOT_ARG.init_once(arg);
    axplat::init::init_early(cpu_id, arg);
}

/// Returns the boot argument.
/// This is typically the device tree blob address passed from the bootloader.
pub fn get_bootarg() -> usize {
    *BOOT_ARG
}<|MERGE_RESOLUTION|>--- conflicted
+++ resolved
@@ -109,7 +109,6 @@
 
 pub use axcpu::asm;
 pub use axplat::init::init_later;
-
 #[cfg(feature = "smp")]
 pub use axplat::init::{init_early_secondary, init_later_secondary};
 
@@ -123,14 +122,9 @@
 
 /// Initializes CPU-local data structures for secondary cores.
 ///
-<<<<<<< HEAD
 /// This function should be called as early as possible, as other
 /// initializations may acess the CPU-local data.
-=======
-/// This function should be called as early as possible, as other initializations
-/// may acess the CPU-local data.
 #[cfg(feature = "smp")]
->>>>>>> 73ce9029
 pub fn init_percpu_secondary(cpu_id: usize) {
     self::percpu::init_secondary(cpu_id);
 }
